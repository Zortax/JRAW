package net.dean.jraw.test.integration

import com.winterbe.expekt.should
import net.dean.jraw.models.*
import net.dean.jraw.references.CommentsRequest
import net.dean.jraw.references.SubmissionReference
import net.dean.jraw.test.*
import net.dean.jraw.test.TestConfig.reddit
import org.jetbrains.spek.api.Spek
import org.jetbrains.spek.api.dsl.describe
import org.jetbrains.spek.api.dsl.it
import org.jetbrains.spek.api.dsl.on
import java.util.*

class SubmissionReferenceTest : Spek({
    val ref: SubmissionReference = reddit.submission("65eeke")
    val refWithComments = reddit.submission("92dd8")

    describe("upvote/downvote/unvote") {
        it("should have an effect on a model") {
            // Grab a reference to the newest post on /r/jraw_testing2
            val voteRef = reddit.subreddit("jraw_testing2")
                .posts()
                .sorting(SubredditSort.NEW)
                .build()
                .next()
                .first()
                .toReference(reddit)

            fun expectVote(dir: VoteDirection) {
                voteRef.inspect().vote.should.equal(dir)
            }

            voteRef.upvote()
            expectVote(VoteDirection.UP)

            voteRef.downvote()
            expectVote(VoteDirection.DOWN)

            voteRef.unvote()
            expectVote(VoteDirection.NONE)
        }
    }

    describe("save/unsave") {
        it("should have an effect on the model") {
            fun expectSaved(saved: Boolean) {
                ref.inspect().isSaved.should.equal(saved)
            }

            ref.save()
            expectSaved(true)

            ref.unsave()
            expectSaved(false)
        }
    }

    describe("reply") {
        assume({ SharedObjects.submittedSelfPost != null }, description = "should have a self-post created") {}

        it("should return the newly created Comment") {
<<<<<<< HEAD
            val submissionId = SharedObjects.submittedSelfPost!!.id
=======
            val submissionId = "7mao7y"
>>>>>>> ea390c9a
            val text = "Comment made at ${Date()}"
            ignoreRateLimit {
                val comment = reddit.submission(submissionId).reply(text)
                comment.body.should.equal(text)
                comment.submissionFullName.should.equal(KindConstants.SUBMISSION + "_$submissionId")
            }
        }
    }

    describe("edit") {
        assume({ SharedObjects.submittedSelfPost != null }, description = "should update the self-post text") {
            SharedObjects.submittedSelfPost!!.edit("Updated at ${Date()}")
        }
    }

    describe("remove") {
        assume({ SharedObjects.submittedSelfPost != null }, description = "should have a self-post created") {}

        on("submission removal") {
            SharedObjects.submittedSelfPost!!.remove()

            it("should have an effect on a model") {
                SharedObjects.submittedSelfPost!!.inspect().isRemoved.should.be.`true`
            }
        }
    }

    describe("approve") {
        assume({ SharedObjects.submittedSelfPost != null }, description = "should have a self-post created and removed") {
            SharedObjects.submittedSelfPost!!.inspect().isRemoved.should.be.`true`
        }

        on("submission approval") {
            SharedObjects.submittedSelfPost!!.approve()

            it("should have an effect on a model") {
                SharedObjects.submittedSelfPost!!.inspect().isRemoved.should.be.`false`
            }
        }
    }

    describe("distinguish") {
        assume({ SharedObjects.submittedSelfPost != null }, description = "should have a self-post created and not distinguished") {
            SharedObjects.submittedSelfPost!!.inspect().distinguished.should.equal(DistinguishedStatus.NORMAL)
        }
        it("should distinguish the shared submission") {
            SharedObjects.submittedSelfPost!!.distinguish(DistinguishedStatus.MODERATOR, false)
        }
        it("should have an effect on the model") {
            SharedObjects.submittedSelfPost!!.inspect().distinguished.should.equal(DistinguishedStatus.MODERATOR)
        }

        it("should fail preemptively when trying to sticky submission") {
            expectException(IllegalArgumentException::class) {
                SharedObjects.submittedSelfPost!!.distinguish(DistinguishedStatus.MODERATOR, true)
            }
        }
    }

    // This test must go last, since deleting the post will make it uneditable
    describe("delete") {
        assume({ SharedObjects.submittedSelfPost != null }, "should delete the submission") {
            SharedObjects.submittedSelfPost!!.delete()
            SharedObjects.submittedSelfPost!!.inspect().author.should.equal("[deleted]")
        }
    }

    describe("hide/unhide") {
        it("should hide/unhide the submission") {
            ref.hide()
            ref.inspect().isHidden.should.be.`true`
            ref.unhide()
            ref.inspect().isHidden.should.be.`false`
        }
    }

    describe("comments") {
        it("should request comments for the given submission") {
            val root = refWithComments.comments()
            root.subject.id.should.equal(refWithComments.id)
            root.replies.should.have.size.above(0)
        }

        it("should recognize the 'limit' and 'sort' parameters") {
            val limit = 5

            // GET: https://www.reddit.com/comments/92dd8?depth=1&limit=5&sort=top&sr_detail=false
            val comments = refWithComments.comments(CommentsRequest.Builder()
                .limit(limit)
                .sort(CommentSort.TOP)
                .depth(1)
                .build())
            comments.replies.should.have.size(limit)

            // We wanted comments sorted by the most votes, make sure we've requested it properly
            expectDescendingScore(comments.replies.map { it.subject })

            // We only requested a few comments, there should be a ton still left contained in the moreChildren object
            comments.moreChildren.should.not.be.`null`
            comments.moreChildren!!.parentFullName.should.equal(comments.subject.fullName)

            // Specifying depth=1 in the request will make reddit only return top level replies. Each MoreChildren
            // should be a thread continuation instead of a normal MoreChildren.
            for (reply in comments.replies) {
                reply.moreChildren.should.not.be.`null`
                reply.moreChildren!!.isThreadContinuation.should.be.`true`
            }
        }

        it("should recognize the 'context' and 'focus' parameters") {
            val commentId = "c0b6zmq"

            // GET: https://www.reddit.com/comments/92dd8?comment=c0b6zmq&context=1&sr_detail=false
            val comments = refWithComments.comments(CommentsRequest.Builder()
                .focus(commentId)
                .context(1)
                .build())

            // Only one top level reply since we specified a comment. This comment has a depth of 3, but since we
            // specified a context of 1, that comment should only have 1 parent.
            comments.replies.should.have.size(1)
            comments.replies[0].replies[0].subject.id.should.equal(commentId)
        }
    }

    describe("sendReplies") {
        assume({ SharedObjects.submittedSelfPost != null }, description = "should complete successfully") {
            SharedObjects.submittedSelfPost!!.sendReplies(true)
        }
    }
})<|MERGE_RESOLUTION|>--- conflicted
+++ resolved
@@ -60,17 +60,12 @@
         assume({ SharedObjects.submittedSelfPost != null }, description = "should have a self-post created") {}
 
         it("should return the newly created Comment") {
-<<<<<<< HEAD
             val submissionId = SharedObjects.submittedSelfPost!!.id
-=======
-            val submissionId = "7mao7y"
->>>>>>> ea390c9a
             val text = "Comment made at ${Date()}"
-            ignoreRateLimit {
-                val comment = reddit.submission(submissionId).reply(text)
-                comment.body.should.equal(text)
-                comment.submissionFullName.should.equal(KindConstants.SUBMISSION + "_$submissionId")
-            }
+
+            val comment = reddit.submission(submissionId).reply(text)
+            comment.body.should.equal(text)
+            comment.submissionFullName.should.equal(KindConstants.SUBMISSION + "_$submissionId")
         }
     }
 
